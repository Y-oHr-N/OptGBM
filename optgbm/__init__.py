"""OptGBM package."""

import logging

from pkg_resources import DistributionNotFound
from pkg_resources import get_distribution

try:
    distribution = get_distribution(__name__)
    __version__ = distribution.version
except DistributionNotFound:
    pass

<<<<<<< HEAD
from . import cli  # noqa
from . import sklearn  # noqa
from . import utils  # noqa
=======
from lightgbm import *  # noqa

from . import compat  # noqa
from . import sklearn  # noqa
from . import typing  # noqa
from . import utils  # noqa
from .sklearn import *  # noqa
>>>>>>> 315fc1bf

logger = logging.getLogger(__name__)
handler = logging.StreamHandler()

logger.addHandler(handler)

logger.setLevel(logging.INFO)<|MERGE_RESOLUTION|>--- conflicted
+++ resolved
@@ -11,19 +11,14 @@
 except DistributionNotFound:
     pass
 
-<<<<<<< HEAD
-from . import cli  # noqa
-from . import sklearn  # noqa
-from . import utils  # noqa
-=======
 from lightgbm import *  # noqa
 
+from . import cli  # noqa
 from . import compat  # noqa
 from . import sklearn  # noqa
 from . import typing  # noqa
 from . import utils  # noqa
 from .sklearn import *  # noqa
->>>>>>> 315fc1bf
 
 logger = logging.getLogger(__name__)
 handler = logging.StreamHandler()
