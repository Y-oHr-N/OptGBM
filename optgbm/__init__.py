"""OptGBM package."""

import logging

from lightgbm import *  # noqa
from pkg_resources import DistributionNotFound
from pkg_resources import get_distribution

from . import sklearn  # noqa
from . import typing  # noqa
from . import utils  # noqa
from .sklearn import *  # noqa

try:
    distribution = get_distribution(__name__)
    __version__ = distribution.version
except DistributionNotFound:
    pass

<<<<<<< HEAD
=======
from lightgbm import *  # noqa

from . import compat  # noqa
from . import sklearn  # noqa
from . import typing  # noqa
from . import utils  # noqa
from .sklearn import *  # noqa

>>>>>>> 3a681d97
logger = logging.getLogger(__name__)
handler = logging.StreamHandler()

logger.addHandler(handler)

logger.setLevel(logging.INFO)<|MERGE_RESOLUTION|>--- conflicted
+++ resolved
@@ -6,6 +6,7 @@
 from pkg_resources import DistributionNotFound
 from pkg_resources import get_distribution
 
+from . import compat  # noqa
 from . import sklearn  # noqa
 from . import typing  # noqa
 from . import utils  # noqa
@@ -17,17 +18,6 @@
 except DistributionNotFound:
     pass
 
-<<<<<<< HEAD
-=======
-from lightgbm import *  # noqa
-
-from . import compat  # noqa
-from . import sklearn  # noqa
-from . import typing  # noqa
-from . import utils  # noqa
-from .sklearn import *  # noqa
-
->>>>>>> 3a681d97
 logger = logging.getLogger(__name__)
 handler = logging.StreamHandler()
 
