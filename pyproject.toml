--- conflicted
+++ resolved
@@ -9,15 +9,12 @@
 [tool.black]
 line-length = 79
 
-<<<<<<< HEAD
 [tool.isort]
 force_single_line = true
 known_third_party = [
     "pytest",
 ]
 
-[tool.setuptools_scm]
-=======
 [tool.pytest.ini_options]
 addopts = [
   "--black",
@@ -47,5 +44,4 @@
   pytest-mypy
   pytest-pydocstyle>=2.1.0
 extras = testing
-"""
->>>>>>> 3a681d97
+"""